--- conflicted
+++ resolved
@@ -176,8 +176,7 @@
 
 tasks.register(EventTracker)
 
-<<<<<<< HEAD
-=======
+
 class PeopleTracker(EventTracker):
     endpoint = mp_settings.MIXPANEL_PEOPLE_ENDPOINT
     event_map = {
@@ -186,8 +185,9 @@
         'track_charge': '$append',
     }
 
-    def run(self, event_name, properties=None, token=None, test=None,
-            throw_retry_error=False, **kwargs):
+    def run(
+        self, event_name, properties=None, token=None, test=None, **kwargs
+    ):
         """
         Track an People event occurrence to mixpanel through the API.
 
@@ -198,11 +198,17 @@
         ``token`` is (optionally) your Mixpanel api token. Not required if
         you've already configured your MIXPANEL_API_TOKEN setting.
         ``test`` is an optional override to your
-        `:data:mixpanel.conf.settings.MIXPANEL_TEST_ONLY` setting for determining
-        if the event requests should actually be stored on the Mixpanel servers.
-        """
-        return super(PeopleTracker, self).run(event_name, properties, token,
-                     test, throw_retry_error=False, **kwargs)
+        `:data:mixpanel.conf.settings.MIXPANEL_TEST_ONLY` setting for
+        determining if the event requests should actually be stored on the
+        Mixpanel servers.
+        """
+        return super(PeopleTracker, self).run(
+            event_name,
+            properties=properties,
+            token=token,
+            test=test,
+            **kwargs
+        )
 
     def _build_params(self, event, properties, is_test):
         """
@@ -222,12 +228,15 @@
         else:
             # strip token and distinct_id out of the properties and use the
             # rest for passing with $set and $increment
-            params[mp_key] = dict((k, v) for (k, v) in properties.iteritems()
-                                  if not k in ('token', 'distinct_id'))
+            params[mp_key] = dict(
+                (k, v) for (k, v) in properties.iteritems()
+                if not k in ('token', 'distinct_id')
+            )
+
         return self._encode_params(params, is_test)
 
 tasks.register(PeopleTracker)
->>>>>>> dbf9d214
+
 
 class FunnelEventTracker(EventTracker):
     """
